//!
//! This provides an abstraction to store PostgreSQL relations and other files
//! in the key-value store that implements the Repository interface.
//!
//! (TODO: The line between PUT-functions here and walingest.rs is a bit blurry, as
//! walingest.rs handles a few things like implicit relation creation and extension.
//! Clarify that)
//!
use super::tenant::{PageReconstructError, Timeline};
use crate::context::RequestContext;
use crate::keyspace::{KeySpace, KeySpaceAccum};
use crate::repository::*;
use crate::walrecord::NeonWalRecord;
use anyhow::Context;
use bytes::{Buf, Bytes};
use pageserver_api::reltag::{RelTag, SlruKind};
use postgres_ffi::relfile_utils::{FSM_FORKNUM, VISIBILITYMAP_FORKNUM};
use postgres_ffi::BLCKSZ;
use postgres_ffi::{Oid, TimestampTz, TransactionId};
use serde::{Deserialize, Serialize};
use std::collections::{hash_map, HashMap, HashSet};
use std::ops::Range;
use tokio_util::sync::CancellationToken;
use tracing::{debug, trace, warn};
use utils::{bin_ser::BeSer, lsn::Lsn};

/// Block number within a relation or SLRU. This matches PostgreSQL's BlockNumber type.
pub type BlockNumber = u32;

#[derive(Debug)]
pub enum LsnForTimestamp {
    Present(Lsn),
    Future(Lsn),
    Past(Lsn),
    NoData(Lsn),
}

#[derive(Debug, thiserror::Error)]
pub enum CalculateLogicalSizeError {
    #[error("cancelled")]
    Cancelled,
    #[error(transparent)]
    Other(#[from] anyhow::Error),
}

///
/// This impl provides all the functionality to store PostgreSQL relations, SLRUs,
/// and other special kinds of files, in a versioned key-value store. The
/// Timeline struct provides the key-value store.
///
/// This is a separate impl, so that we can easily include all these functions in a Timeline
/// implementation, and might be moved into a separate struct later.
impl Timeline {
    /// Start ingesting a WAL record, or other atomic modification of
    /// the timeline.
    ///
    /// This provides a transaction-like interface to perform a bunch
    /// of modifications atomically.
    ///
    /// To ingest a WAL record, call begin_modification(lsn) to get a
    /// DatadirModification object. Use the functions in the object to
    /// modify the repository state, updating all the pages and metadata
    /// that the WAL record affects. When you're done, call commit() to
    /// commit the changes.
    ///
    /// Lsn stored in modification is advanced by `ingest_record` and
    /// is used by `commit()` to update `last_record_lsn`.
    ///
    /// Calling commit() will flush all the changes and reset the state,
    /// so the `DatadirModification` struct can be reused to perform the next modification.
    ///
    /// Note that any pending modifications you make through the
    /// modification object won't be visible to calls to the 'get' and list
    /// functions of the timeline until you finish! And if you update the
    /// same page twice, the last update wins.
    ///
    pub fn begin_modification(&self, lsn: Lsn) -> DatadirModification
    where
        Self: Sized,
    {
        DatadirModification {
            tline: self,
            pending_updates: HashMap::new(),
            pending_deletions: Vec::new(),
            pending_nblocks: 0,
            lsn,
        }
    }

    //------------------------------------------------------------------------------
    // Public GET functions
    //------------------------------------------------------------------------------

    /// Look up given page version.
    pub async fn get_rel_page_at_lsn(
        &self,
        tag: RelTag,
        blknum: BlockNumber,
        lsn: Lsn,
        latest: bool,
        ctx: &RequestContext,
    ) -> Result<Bytes, PageReconstructError> {
        if tag.relnode == 0 {
            return Err(PageReconstructError::Other(anyhow::anyhow!(
                "invalid relnode"
            )));
        }

        let nblocks = self.get_rel_size(tag, lsn, latest, ctx).await?;
        if blknum >= nblocks {
            debug!(
                "read beyond EOF at {} blk {} at {}, size is {}: returning all-zeros page",
                tag, blknum, lsn, nblocks
            );
            return Ok(ZERO_PAGE.clone());
        }

        let key = rel_block_to_key(tag, blknum);
        self.get(key, lsn, ctx).await
    }

    // Get size of a database in blocks
    pub async fn get_db_size(
        &self,
        spcnode: Oid,
        dbnode: Oid,
        lsn: Lsn,
        latest: bool,
        ctx: &RequestContext,
    ) -> Result<usize, PageReconstructError> {
        let mut total_blocks = 0;

        let rels = self.list_rels(spcnode, dbnode, lsn, ctx).await?;

        for rel in rels {
            let n_blocks = self.get_rel_size(rel, lsn, latest, ctx).await?;
            total_blocks += n_blocks as usize;
        }
        Ok(total_blocks)
    }

    /// Get size of a relation file
    pub async fn get_rel_size(
        &self,
        tag: RelTag,
        lsn: Lsn,
        latest: bool,
        ctx: &RequestContext,
    ) -> Result<BlockNumber, PageReconstructError> {
        if tag.relnode == 0 {
            return Err(PageReconstructError::Other(anyhow::anyhow!(
                "invalid relnode"
            )));
        }

        if let Some(nblocks) = self.get_cached_rel_size(&tag, lsn) {
            return Ok(nblocks);
        }

        if (tag.forknum == FSM_FORKNUM || tag.forknum == VISIBILITYMAP_FORKNUM)
            && !self.get_rel_exists(tag, lsn, latest, ctx).await?
        {
            // FIXME: Postgres sometimes calls smgrcreate() to create
            // FSM, and smgrnblocks() on it immediately afterwards,
            // without extending it.  Tolerate that by claiming that
            // any non-existent FSM fork has size 0.
            return Ok(0);
        }

        let key = rel_size_to_key(tag);
        let mut buf = self.get(key, lsn, ctx).await?;
        let nblocks = buf.get_u32_le();

        if latest {
            // Update relation size cache only if "latest" flag is set.
            // This flag is set by compute when it is working with most recent version of relation.
            // Typically master compute node always set latest=true.
            // Please notice, that even if compute node "by mistake" specifies old LSN but set
            // latest=true, then it can not cause cache corruption, because with latest=true
            // pageserver choose max(request_lsn, last_written_lsn) and so cached value will be
            // associated with most recent value of LSN.
            self.update_cached_rel_size(tag, lsn, nblocks);
        }
        Ok(nblocks)
    }

    /// Does relation exist?
    pub async fn get_rel_exists(
        &self,
        tag: RelTag,
        lsn: Lsn,
        _latest: bool,
        ctx: &RequestContext,
    ) -> Result<bool, PageReconstructError> {
        if tag.relnode == 0 {
            return Err(PageReconstructError::Other(anyhow::anyhow!(
                "invalid relnode"
            )));
        }

        // first try to lookup relation in cache
        if let Some(_nblocks) = self.get_cached_rel_size(&tag, lsn) {
            return Ok(true);
        }
        // fetch directory listing
        let key = rel_dir_to_key(tag.spcnode, tag.dbnode);
        let buf = self.get(key, lsn, ctx).await?;

        match RelDirectory::des(&buf).context("deserialization failure") {
            Ok(dir) => {
                let exists = dir.rels.get(&(tag.relnode, tag.forknum)).is_some();
                Ok(exists)
            }
            Err(e) => Err(PageReconstructError::from(e)),
        }
    }

    /// Get a list of all existing relations in given tablespace and database.
    pub async fn list_rels(
        &self,
        spcnode: Oid,
        dbnode: Oid,
        lsn: Lsn,
        ctx: &RequestContext,
    ) -> Result<HashSet<RelTag>, PageReconstructError> {
        // fetch directory listing
        let key = rel_dir_to_key(spcnode, dbnode);
        let buf = self.get(key, lsn, ctx).await?;

        match RelDirectory::des(&buf).context("deserialization failure") {
            Ok(dir) => {
                let rels: HashSet<RelTag> =
                    HashSet::from_iter(dir.rels.iter().map(|(relnode, forknum)| RelTag {
                        spcnode,
                        dbnode,
                        relnode: *relnode,
                        forknum: *forknum,
                    }));

                Ok(rels)
            }
            Err(e) => Err(PageReconstructError::from(e)),
        }
    }

    /// Look up given SLRU page version.
    pub async fn get_slru_page_at_lsn(
        &self,
        kind: SlruKind,
        segno: u32,
        blknum: BlockNumber,
        lsn: Lsn,
        ctx: &RequestContext,
    ) -> Result<Bytes, PageReconstructError> {
        let key = slru_block_to_key(kind, segno, blknum);
        self.get(key, lsn, ctx).await
    }

    /// Get size of an SLRU segment
    pub async fn get_slru_segment_size(
        &self,
        kind: SlruKind,
        segno: u32,
        lsn: Lsn,
        ctx: &RequestContext,
    ) -> Result<BlockNumber, PageReconstructError> {
        let key = slru_segment_size_to_key(kind, segno);
        let mut buf = self.get(key, lsn, ctx).await?;
        Ok(buf.get_u32_le())
    }

    /// Get size of an SLRU segment
    pub async fn get_slru_segment_exists(
        &self,
        kind: SlruKind,
        segno: u32,
        lsn: Lsn,
        ctx: &RequestContext,
    ) -> Result<bool, PageReconstructError> {
        // fetch directory listing
        let key = slru_dir_to_key(kind);
        let buf = self.get(key, lsn, ctx).await?;

        match SlruSegmentDirectory::des(&buf).context("deserialization failure") {
            Ok(dir) => {
                let exists = dir.segments.get(&segno).is_some();
                Ok(exists)
            }
            Err(e) => Err(PageReconstructError::from(e)),
        }
    }

    /// Locate LSN, such that all transactions that committed before
    /// 'search_timestamp' are visible, but nothing newer is.
    ///
    /// This is not exact. Commit timestamps are not guaranteed to be ordered,
    /// so it's not well defined which LSN you get if there were multiple commits
    /// "in flight" at that point in time.
    ///
    pub async fn find_lsn_for_timestamp(
        &self,
        search_timestamp: TimestampTz,
        ctx: &RequestContext,
    ) -> Result<LsnForTimestamp, PageReconstructError> {
        let gc_cutoff_lsn_guard = self.get_latest_gc_cutoff_lsn();
        let min_lsn = *gc_cutoff_lsn_guard;
        let max_lsn = self.get_last_record_lsn();

        // LSNs are always 8-byte aligned. low/mid/high represent the
        // LSN divided by 8.
        let mut low = min_lsn.0 / 8;
        let mut high = max_lsn.0 / 8 + 1;

        let mut found_smaller = false;
        let mut found_larger = false;
        while low < high {
            // cannot overflow, high and low are both smaller than u64::MAX / 2
            let mid = (high + low) / 2;

            let cmp = self
                .is_latest_commit_timestamp_ge_than(
                    search_timestamp,
                    Lsn(mid * 8),
                    &mut found_smaller,
                    &mut found_larger,
                    ctx,
                )
                .await?;

            if cmp {
                high = mid;
            } else {
                low = mid + 1;
            }
        }
        match (found_smaller, found_larger) {
            (false, false) => {
                // This can happen if no commit records have been processed yet, e.g.
                // just after importing a cluster.
                Ok(LsnForTimestamp::NoData(max_lsn))
            }
            (true, false) => {
                // Didn't find any commit timestamps larger than the request
                Ok(LsnForTimestamp::Future(max_lsn))
            }
            (false, true) => {
                // Didn't find any commit timestamps smaller than the request
                Ok(LsnForTimestamp::Past(max_lsn))
            }
            (true, true) => {
                // low is the LSN of the first commit record *after* the search_timestamp,
                // Back off by one to get to the point just before the commit.
                //
                // FIXME: it would be better to get the LSN of the previous commit.
                // Otherwise, if you restore to the returned LSN, the database will
                // include physical changes from later commits that will be marked
                // as aborted, and will need to be vacuumed away.
                Ok(LsnForTimestamp::Present(Lsn((low - 1) * 8)))
            }
        }
    }

    ///
    /// Subroutine of find_lsn_for_timestamp(). Returns true, if there are any
    /// commits that committed after 'search_timestamp', at LSN 'probe_lsn'.
    ///
    /// Additionally, sets 'found_smaller'/'found_Larger, if encounters any commits
    /// with a smaller/larger timestamp.
    ///
    pub async fn is_latest_commit_timestamp_ge_than(
        &self,
        search_timestamp: TimestampTz,
        probe_lsn: Lsn,
        found_smaller: &mut bool,
        found_larger: &mut bool,
        ctx: &RequestContext,
    ) -> Result<bool, PageReconstructError> {
        for segno in self
            .list_slru_segments(SlruKind::Clog, probe_lsn, ctx)
            .await?
        {
            let nblocks = self
                .get_slru_segment_size(SlruKind::Clog, segno, probe_lsn, ctx)
                .await?;
            for blknum in (0..nblocks).rev() {
                let clog_page = self
                    .get_slru_page_at_lsn(SlruKind::Clog, segno, blknum, probe_lsn, ctx)
                    .await?;

                if clog_page.len() == BLCKSZ as usize + 8 {
                    let mut timestamp_bytes = [0u8; 8];
                    timestamp_bytes.copy_from_slice(&clog_page[BLCKSZ as usize..]);
                    let timestamp = TimestampTz::from_be_bytes(timestamp_bytes);

                    if timestamp >= search_timestamp {
                        *found_larger = true;
                        return Ok(true);
                    } else {
                        *found_smaller = true;
                    }
                }
            }
        }
        Ok(false)
    }

    /// Get a list of SLRU segments
    pub async fn list_slru_segments(
        &self,
        kind: SlruKind,
        lsn: Lsn,
        ctx: &RequestContext,
    ) -> Result<HashSet<u32>, PageReconstructError> {
        // fetch directory entry
        let key = slru_dir_to_key(kind);

        let buf = self.get(key, lsn, ctx).await?;
        match SlruSegmentDirectory::des(&buf).context("deserialization failure") {
            Ok(dir) => Ok(dir.segments),
            Err(e) => Err(PageReconstructError::from(e)),
        }
    }

    pub async fn get_relmap_file(
        &self,
        spcnode: Oid,
        dbnode: Oid,
        lsn: Lsn,
        ctx: &RequestContext,
    ) -> Result<Bytes, PageReconstructError> {
        let key = relmap_file_key(spcnode, dbnode);

        let buf = self.get(key, lsn, ctx).await?;
        Ok(buf)
    }

    pub async fn list_dbdirs(
        &self,
        lsn: Lsn,
        ctx: &RequestContext,
    ) -> Result<HashMap<(Oid, Oid), bool>, PageReconstructError> {
        // fetch directory entry
        let buf = self.get(DBDIR_KEY, lsn, ctx).await?;

        match DbDirectory::des(&buf).context("deserialization failure") {
            Ok(dir) => Ok(dir.dbdirs),
            Err(e) => Err(PageReconstructError::from(e)),
        }
    }

    pub async fn get_twophase_file(
        &self,
        xid: TransactionId,
        lsn: Lsn,
        ctx: &RequestContext,
    ) -> Result<Bytes, PageReconstructError> {
        let key = twophase_file_key(xid);
        let buf = self.get(key, lsn, ctx).await?;
        Ok(buf)
    }

    pub async fn list_twophase_files(
        &self,
        lsn: Lsn,
        ctx: &RequestContext,
    ) -> Result<HashSet<TransactionId>, PageReconstructError> {
        // fetch directory entry
        let buf = self.get(TWOPHASEDIR_KEY, lsn, ctx).await?;

        match TwoPhaseDirectory::des(&buf).context("deserialization failure") {
            Ok(dir) => Ok(dir.xids),
            Err(e) => Err(PageReconstructError::from(e)),
        }
    }

    pub async fn get_control_file(
        &self,
        lsn: Lsn,
        ctx: &RequestContext,
    ) -> Result<Bytes, PageReconstructError> {
        self.get(CONTROLFILE_KEY, lsn, ctx).await
    }

    pub async fn get_checkpoint(
        &self,
        lsn: Lsn,
        ctx: &RequestContext,
    ) -> Result<Bytes, PageReconstructError> {
        self.get(CHECKPOINT_KEY, lsn, ctx).await
    }

    /// Does the same as get_current_logical_size but counted on demand.
    /// Used to initialize the logical size tracking on startup.
    ///
    /// Only relation blocks are counted currently. That excludes metadata,
    /// SLRUs, twophase files etc.
    pub async fn get_current_logical_size_non_incremental(
        &self,
        lsn: Lsn,
        cancel: CancellationToken,
        ctx: &RequestContext,
    ) -> Result<u64, CalculateLogicalSizeError> {
        crate::tenant::debug_assert_current_span_has_tenant_and_timeline_id();

        // Fetch list of database dirs and iterate them
        let buf = self.get(DBDIR_KEY, lsn, ctx).await.context("read dbdir")?;
        let dbdir = DbDirectory::des(&buf).context("deserialize db directory")?;

        let mut total_size: u64 = 0;
        for (spcnode, dbnode) in dbdir.dbdirs.keys() {
            for rel in self
                .list_rels(*spcnode, *dbnode, lsn, ctx)
                .await
                .context("list rels")?
            {
                if cancel.is_cancelled() {
                    return Err(CalculateLogicalSizeError::Cancelled);
                }
                let relsize_key = rel_size_to_key(rel);
                let mut buf = self
                    .get(relsize_key, lsn, ctx)
                    .await
                    .with_context(|| format!("read relation size of {rel:?}"))?;
                let relsize = buf.get_u32_le();

                total_size += relsize as u64;
            }
        }
        Ok(total_size * BLCKSZ as u64)
    }

    ///
    /// Get a KeySpace that covers all the Keys that are in use at the given LSN.
    /// Anything that's not listed maybe removed from the underlying storage (from
    /// that LSN forwards).
    pub async fn collect_keyspace(
        &self,
        lsn: Lsn,
        ctx: &RequestContext,
    ) -> anyhow::Result<KeySpace> {
        // Iterate through key ranges, greedily packing them into partitions
        let mut result = KeySpaceAccum::new();

        // The dbdir metadata always exists
        result.add_key(DBDIR_KEY);

        // Fetch list of database dirs and iterate them
        let buf = self.get(DBDIR_KEY, lsn, ctx).await?;
        let dbdir = DbDirectory::des(&buf).context("deserialization failure")?;

        let mut dbs: Vec<(Oid, Oid)> = dbdir.dbdirs.keys().cloned().collect();
        dbs.sort_unstable();
        for (spcnode, dbnode) in dbs {
            result.add_key(relmap_file_key(spcnode, dbnode));
            result.add_key(rel_dir_to_key(spcnode, dbnode));

            let mut rels: Vec<RelTag> = self
                .list_rels(spcnode, dbnode, lsn, ctx)
                .await?
                .into_iter()
                .collect();
            rels.sort_unstable();
            for rel in rels {
                let relsize_key = rel_size_to_key(rel);
                let mut buf = self.get(relsize_key, lsn, ctx).await?;
                let relsize = buf.get_u32_le();

                result.add_range(rel_block_to_key(rel, 0)..rel_block_to_key(rel, relsize));
                result.add_key(relsize_key);
            }
        }

        // Iterate SLRUs next
        for kind in [
            SlruKind::Clog,
            SlruKind::MultiXactMembers,
            SlruKind::MultiXactOffsets,
        ] {
            let slrudir_key = slru_dir_to_key(kind);
            result.add_key(slrudir_key);
            let buf = self.get(slrudir_key, lsn, ctx).await?;
            let dir = SlruSegmentDirectory::des(&buf).context("deserialization failure")?;
            let mut segments: Vec<u32> = dir.segments.iter().cloned().collect();
            segments.sort_unstable();
            for segno in segments {
                let segsize_key = slru_segment_size_to_key(kind, segno);
                let mut buf = self.get(segsize_key, lsn, ctx).await?;
                let segsize = buf.get_u32_le();

                result.add_range(
                    slru_block_to_key(kind, segno, 0)..slru_block_to_key(kind, segno, segsize),
                );
                result.add_key(segsize_key);
            }
        }

        // Then pg_twophase
        result.add_key(TWOPHASEDIR_KEY);
        let buf = self.get(TWOPHASEDIR_KEY, lsn, ctx).await?;
        let twophase_dir = TwoPhaseDirectory::des(&buf).context("deserialization failure")?;
        let mut xids: Vec<TransactionId> = twophase_dir.xids.iter().cloned().collect();
        xids.sort_unstable();
        for xid in xids {
            result.add_key(twophase_file_key(xid));
        }

        result.add_key(CONTROLFILE_KEY);
        result.add_key(CHECKPOINT_KEY);

        Ok(result.to_keyspace())
    }

    /// Get cached size of relation if it not updated after specified LSN
    pub fn get_cached_rel_size(&self, tag: &RelTag, lsn: Lsn) -> Option<BlockNumber> {
        let rel_size_cache = self.rel_size_cache.read().unwrap();
        if let Some((cached_lsn, nblocks)) = rel_size_cache.get(tag) {
            if lsn >= *cached_lsn {
                return Some(*nblocks);
            }
        }
        None
    }

    /// Update cached relation size if there is no more recent update
    pub fn update_cached_rel_size(&self, tag: RelTag, lsn: Lsn, nblocks: BlockNumber) {
        let mut rel_size_cache = self.rel_size_cache.write().unwrap();
        match rel_size_cache.entry(tag) {
            hash_map::Entry::Occupied(mut entry) => {
                let cached_lsn = entry.get_mut();
                if lsn >= cached_lsn.0 {
                    *cached_lsn = (lsn, nblocks);
                }
            }
            hash_map::Entry::Vacant(entry) => {
                entry.insert((lsn, nblocks));
            }
        }
    }

    /// Store cached relation size
    pub fn set_cached_rel_size(&self, tag: RelTag, lsn: Lsn, nblocks: BlockNumber) {
        let mut rel_size_cache = self.rel_size_cache.write().unwrap();
        rel_size_cache.insert(tag, (lsn, nblocks));
    }

    /// Remove cached relation size
    pub fn remove_cached_rel_size(&self, tag: &RelTag) {
        let mut rel_size_cache = self.rel_size_cache.write().unwrap();
        rel_size_cache.remove(tag);
    }
}

/// DatadirModification represents an operation to ingest an atomic set of
/// updates to the repository. It is created by the 'begin_record'
/// function. It is called for each WAL record, so that all the modifications
/// by a one WAL record appear atomic.
pub struct DatadirModification<'a> {
    /// The timeline this modification applies to. You can access this to
    /// read the state, but note that any pending updates are *not* reflected
    /// in the state in 'tline' yet.
    pub tline: &'a Timeline,

    /// Lsn assigned by begin_modification
    pub lsn: Lsn,

    // The modifications are not applied directly to the underlying key-value store.
    // The put-functions add the modifications here, and they are flushed to the
    // underlying key-value store by the 'finish' function.
    pending_updates: HashMap<Key, Value>,
    pending_deletions: Vec<Range<Key>>,
    pending_nblocks: i64,
}

impl<'a> DatadirModification<'a> {
    /// Initialize a completely new repository.
    ///
    /// This inserts the directory metadata entries that are assumed to
    /// always exist.
    pub fn init_empty(&mut self) -> anyhow::Result<()> {
        let buf = DbDirectory::ser(&DbDirectory {
            dbdirs: HashMap::new(),
        })?;
        self.put(DBDIR_KEY, Value::Image(buf.into()));

        let buf = TwoPhaseDirectory::ser(&TwoPhaseDirectory {
            xids: HashSet::new(),
        })?;
        self.put(TWOPHASEDIR_KEY, Value::Image(buf.into()));

        let buf: Bytes = SlruSegmentDirectory::ser(&SlruSegmentDirectory::default())?.into();
        let empty_dir = Value::Image(buf);
        self.put(slru_dir_to_key(SlruKind::Clog), empty_dir.clone());
        self.put(
            slru_dir_to_key(SlruKind::MultiXactMembers),
            empty_dir.clone(),
        );
        self.put(slru_dir_to_key(SlruKind::MultiXactOffsets), empty_dir);

        Ok(())
    }

    #[cfg(test)]
    pub fn init_empty_test_timeline(&mut self) -> anyhow::Result<()> {
        self.init_empty()?;
        self.put_control_file(bytes::Bytes::from_static(
            b"control_file contents do not matter",
        ))
        .context("put_control_file")?;
        self.put_checkpoint(bytes::Bytes::from_static(
            b"checkpoint_file contents do not matter",
        ))
        .context("put_checkpoint_file")?;
        Ok(())
    }

    /// Put a new page version that can be constructed from a WAL record
    ///
    /// NOTE: this will *not* implicitly extend the relation, if the page is beyond the
    /// current end-of-file. It's up to the caller to check that the relation size
    /// matches the blocks inserted!
    pub fn put_rel_wal_record(
        &mut self,
        rel: RelTag,
        blknum: BlockNumber,
        rec: NeonWalRecord,
    ) -> anyhow::Result<()> {
        anyhow::ensure!(rel.relnode != 0, "invalid relnode");
        self.put(rel_block_to_key(rel, blknum), Value::WalRecord(rec));
        Ok(())
    }

    // Same, but for an SLRU.
    pub fn put_slru_wal_record(
        &mut self,
        kind: SlruKind,
        segno: u32,
        blknum: BlockNumber,
        rec: NeonWalRecord,
    ) -> anyhow::Result<()> {
        self.put(
            slru_block_to_key(kind, segno, blknum),
            Value::WalRecord(rec),
        );
        Ok(())
    }

    /// Like put_wal_record, but with ready-made image of the page.
    pub fn put_rel_page_image(
        &mut self,
        rel: RelTag,
        blknum: BlockNumber,
        img: Bytes,
    ) -> anyhow::Result<()> {
        anyhow::ensure!(rel.relnode != 0, "invalid relnode");
        self.put(rel_block_to_key(rel, blknum), Value::Image(img));
        Ok(())
    }

    pub fn put_slru_page_image(
        &mut self,
        kind: SlruKind,
        segno: u32,
        blknum: BlockNumber,
        img: Bytes,
    ) -> anyhow::Result<()> {
        self.put(slru_block_to_key(kind, segno, blknum), Value::Image(img));
        Ok(())
    }

    /// Store a relmapper file (pg_filenode.map) in the repository
    pub async fn put_relmap_file(
        &mut self,
        spcnode: Oid,
        dbnode: Oid,
        img: Bytes,
        ctx: &RequestContext,
    ) -> anyhow::Result<()> {
        // Add it to the directory (if it doesn't exist already)
        let buf = self.get(DBDIR_KEY, ctx).await?;
        let mut dbdir = DbDirectory::des(&buf)?;

        let r = dbdir.dbdirs.insert((spcnode, dbnode), true);
        if r.is_none() || r == Some(false) {
            // The dbdir entry didn't exist, or it contained a
            // 'false'. The 'insert' call already updated it with
            // 'true', now write the updated 'dbdirs' map back.
            let buf = DbDirectory::ser(&dbdir)?;
            self.put(DBDIR_KEY, Value::Image(buf.into()));
        }
        if r.is_none() {
            // Create RelDirectory
            let buf = RelDirectory::ser(&RelDirectory {
                rels: HashSet::new(),
            })?;
            self.put(
                rel_dir_to_key(spcnode, dbnode),
                Value::Image(Bytes::from(buf)),
            );
        }

        self.put(relmap_file_key(spcnode, dbnode), Value::Image(img));
        Ok(())
    }

    pub async fn put_twophase_file(
        &mut self,
        xid: TransactionId,
        img: Bytes,
        ctx: &RequestContext,
    ) -> anyhow::Result<()> {
        // Add it to the directory entry
        let buf = self.get(TWOPHASEDIR_KEY, ctx).await?;
        let mut dir = TwoPhaseDirectory::des(&buf)?;
        if !dir.xids.insert(xid) {
            anyhow::bail!("twophase file for xid {} already exists", xid);
        }
        self.put(
            TWOPHASEDIR_KEY,
            Value::Image(Bytes::from(TwoPhaseDirectory::ser(&dir)?)),
        );

        self.put(twophase_file_key(xid), Value::Image(img));
        Ok(())
    }

    pub fn put_control_file(&mut self, img: Bytes) -> anyhow::Result<()> {
        self.put(CONTROLFILE_KEY, Value::Image(img));
        Ok(())
    }

    pub fn put_checkpoint(&mut self, img: Bytes) -> anyhow::Result<()> {
        self.put(CHECKPOINT_KEY, Value::Image(img));
        Ok(())
    }

    pub async fn drop_dbdir(
        &mut self,
        spcnode: Oid,
        dbnode: Oid,
        ctx: &RequestContext,
    ) -> anyhow::Result<()> {
        let req_lsn = self.tline.get_last_record_lsn();

        let total_blocks = self
            .tline
            .get_db_size(spcnode, dbnode, req_lsn, true, ctx)
            .await?;

        // Remove entry from dbdir
        let buf = self.get(DBDIR_KEY, ctx).await?;
        let mut dir = DbDirectory::des(&buf)?;
        if dir.dbdirs.remove(&(spcnode, dbnode)).is_some() {
            let buf = DbDirectory::ser(&dir)?;
            self.put(DBDIR_KEY, Value::Image(buf.into()));
        } else {
            warn!(
                "dropped dbdir for spcnode {} dbnode {} did not exist in db directory",
                spcnode, dbnode
            );
        }

        // Update logical database size.
        self.pending_nblocks -= total_blocks as i64;

        // Delete all relations and metadata files for the spcnode/dnode
        self.delete(dbdir_key_range(spcnode, dbnode));
        Ok(())
    }

    /// Create a relation fork.
    ///
    /// 'nblocks' is the initial size.
    pub async fn put_rel_creation(
        &mut self,
        rel: RelTag,
        nblocks: BlockNumber,
        ctx: &RequestContext,
    ) -> anyhow::Result<()> {
        anyhow::ensure!(rel.relnode != 0, "invalid relnode");
        // It's possible that this is the first rel for this db in this
        // tablespace.  Create the reldir entry for it if so.
        let mut dbdir = DbDirectory::des(&self.get(DBDIR_KEY, ctx).await?)?;
        let rel_dir_key = rel_dir_to_key(rel.spcnode, rel.dbnode);
        let mut rel_dir = if dbdir.dbdirs.get(&(rel.spcnode, rel.dbnode)).is_none() {
            // Didn't exist. Update dbdir
            dbdir.dbdirs.insert((rel.spcnode, rel.dbnode), false);
            let buf = DbDirectory::ser(&dbdir)?;
            self.put(DBDIR_KEY, Value::Image(buf.into()));

            // and create the RelDirectory
            RelDirectory::default()
        } else {
            // reldir already exists, fetch it
            RelDirectory::des(&self.get(rel_dir_key, ctx).await?)?
        };

        // Add the new relation to the rel directory entry, and write it back
        if !rel_dir.rels.insert((rel.relnode, rel.forknum)) {
            anyhow::bail!("rel {rel} already exists");
        }
        self.put(
            rel_dir_key,
            Value::Image(Bytes::from(RelDirectory::ser(&rel_dir)?)),
        );

        // Put size
        let size_key = rel_size_to_key(rel);
        let buf = nblocks.to_le_bytes();
        self.put(size_key, Value::Image(Bytes::from(buf.to_vec())));

        self.pending_nblocks += nblocks as i64;

        // Update relation size cache
        self.tline.set_cached_rel_size(rel, self.lsn, nblocks);

        // Even if nblocks > 0, we don't insert any actual blocks here. That's up to the
        // caller.
        Ok(())
    }

    /// Truncate relation
    pub async fn put_rel_truncation(
        &mut self,
        rel: RelTag,
        nblocks: BlockNumber,
        ctx: &RequestContext,
    ) -> anyhow::Result<()> {
        anyhow::ensure!(rel.relnode != 0, "invalid relnode");
        let last_lsn = self.tline.get_last_record_lsn();
        if self.tline.get_rel_exists(rel, last_lsn, true, ctx).await? {
            let size_key = rel_size_to_key(rel);
            // Fetch the old size first
            let old_size = self.get(size_key, ctx).await?.get_u32_le();

            // Update the entry with the new size.
            let buf = nblocks.to_le_bytes();
            self.put(size_key, Value::Image(Bytes::from(buf.to_vec())));

            // Update relation size cache
            self.tline.set_cached_rel_size(rel, self.lsn, nblocks);

            // Update relation size cache
            self.tline.set_cached_rel_size(rel, self.lsn, nblocks);

            // Update logical database size.
            self.pending_nblocks -= old_size as i64 - nblocks as i64;
        }
        Ok(())
    }

    /// Extend relation
    /// If new size is smaller, do nothing.
    pub async fn put_rel_extend(
        &mut self,
        rel: RelTag,
        nblocks: BlockNumber,
        ctx: &RequestContext,
    ) -> anyhow::Result<()> {
        anyhow::ensure!(rel.relnode != 0, "invalid relnode");

        // Put size
        let size_key = rel_size_to_key(rel);
        let old_size = self.get(size_key, ctx).await?.get_u32_le();

        // only extend relation here. never decrease the size
        if nblocks > old_size {
            let buf = nblocks.to_le_bytes();
            self.put(size_key, Value::Image(Bytes::from(buf.to_vec())));

            // Update relation size cache
            self.tline.set_cached_rel_size(rel, self.lsn, nblocks);

            self.pending_nblocks += nblocks as i64 - old_size as i64;
        }
        Ok(())
    }

    /// Drop a relation.
    pub async fn put_rel_drop(&mut self, rel: RelTag, ctx: &RequestContext) -> anyhow::Result<()> {
        anyhow::ensure!(rel.relnode != 0, "invalid relnode");

        // Remove it from the directory entry
        let dir_key = rel_dir_to_key(rel.spcnode, rel.dbnode);
        let buf = self.get(dir_key, ctx).await?;
        let mut dir = RelDirectory::des(&buf)?;

        if dir.rels.remove(&(rel.relnode, rel.forknum)) {
            self.put(dir_key, Value::Image(Bytes::from(RelDirectory::ser(&dir)?)));
        } else {
            warn!("dropped rel {} did not exist in rel directory", rel);
        }

        // update logical size
        let size_key = rel_size_to_key(rel);
        let old_size = self.get(size_key, ctx).await?.get_u32_le();
        self.pending_nblocks -= old_size as i64;

        // Remove enty from relation size cache
        self.tline.remove_cached_rel_size(&rel);

        // Delete size entry, as well as all blocks
        self.delete(rel_key_range(rel));

        Ok(())
    }

    pub async fn put_slru_segment_creation(
        &mut self,
        kind: SlruKind,
        segno: u32,
        nblocks: BlockNumber,
        ctx: &RequestContext,
    ) -> anyhow::Result<()> {
        // Add it to the directory entry
        let dir_key = slru_dir_to_key(kind);
        let buf = self.get(dir_key, ctx).await?;
        let mut dir = SlruSegmentDirectory::des(&buf)?;

        if !dir.segments.insert(segno) {
            anyhow::bail!("slru segment {kind:?}/{segno} already exists");
        }
        self.put(
            dir_key,
            Value::Image(Bytes::from(SlruSegmentDirectory::ser(&dir)?)),
        );

        // Put size
        let size_key = slru_segment_size_to_key(kind, segno);
        let buf = nblocks.to_le_bytes();
        self.put(size_key, Value::Image(Bytes::from(buf.to_vec())));

        // even if nblocks > 0, we don't insert any actual blocks here

        Ok(())
    }

    /// Extend SLRU segment
    pub fn put_slru_extend(
        &mut self,
        kind: SlruKind,
        segno: u32,
        nblocks: BlockNumber,
    ) -> anyhow::Result<()> {
        // Put size
        let size_key = slru_segment_size_to_key(kind, segno);
        let buf = nblocks.to_le_bytes();
        self.put(size_key, Value::Image(Bytes::from(buf.to_vec())));
        Ok(())
    }

    /// This method is used for marking truncated SLRU files
    pub async fn drop_slru_segment(
        &mut self,
        kind: SlruKind,
        segno: u32,
        ctx: &RequestContext,
    ) -> anyhow::Result<()> {
        // Remove it from the directory entry
        let dir_key = slru_dir_to_key(kind);
        let buf = self.get(dir_key, ctx).await?;
        let mut dir = SlruSegmentDirectory::des(&buf)?;

        if !dir.segments.remove(&segno) {
            warn!("slru segment {:?}/{} does not exist", kind, segno);
        }
        self.put(
            dir_key,
            Value::Image(Bytes::from(SlruSegmentDirectory::ser(&dir)?)),
        );

        // Delete size entry, as well as all blocks
        self.delete(slru_segment_key_range(kind, segno));

        Ok(())
    }

    /// Drop a relmapper file (pg_filenode.map)
    pub fn drop_relmap_file(&mut self, _spcnode: Oid, _dbnode: Oid) -> anyhow::Result<()> {
        // TODO
        Ok(())
    }

    /// This method is used for marking truncated SLRU files
    pub async fn drop_twophase_file(
        &mut self,
        xid: TransactionId,
        ctx: &RequestContext,
    ) -> anyhow::Result<()> {
        // Remove it from the directory entry
        let buf = self.get(TWOPHASEDIR_KEY, ctx).await?;
        let mut dir = TwoPhaseDirectory::des(&buf)?;

        if !dir.xids.remove(&xid) {
            warn!("twophase file for xid {} does not exist", xid);
        }
        self.put(
            TWOPHASEDIR_KEY,
            Value::Image(Bytes::from(TwoPhaseDirectory::ser(&dir)?)),
        );

        // Delete it
        self.delete(twophase_key_range(xid));

        Ok(())
    }

    ///
    /// Flush changes accumulated so far to the underlying repository.
    ///
    /// Usually, changes made in DatadirModification are atomic, but this allows
    /// you to flush them to the underlying repository before the final `commit`.
    /// That allows to free up the memory used to hold the pending changes.
    ///
    /// Currently only used during bulk import of a data directory. In that
    /// context, breaking the atomicity is OK. If the import is interrupted, the
    /// whole import fails and the timeline will be deleted anyway.
    /// (Or to be precise, it will be left behind for debugging purposes and
    /// ignored, see https://github.com/neondatabase/neon/pull/1809)
    ///
    /// Note: A consequence of flushing the pending operations is that they
    /// won't be visible to subsequent operations until `commit`. The function
    /// retains all the metadata, but data pages are flushed. That's again OK
    /// for bulk import, where you are just loading data pages and won't try to
    /// modify the same pages twice.
    pub async fn flush(&mut self) -> anyhow::Result<()> {
        // Unless we have accumulated a decent amount of changes, it's not worth it
        // to scan through the pending_updates list.
        let pending_nblocks = self.pending_nblocks;
        if pending_nblocks < 10000 {
            return Ok(());
        }

        let writer = self.tline.writer().await;

        // Flush relation and  SLRU data blocks, keep metadata.
        let mut retained_pending_updates = HashMap::new();
        for (key, value) in self.pending_updates.drain() {
            if is_rel_block_key(key) || is_slru_block_key(key) {
                // This bails out on first error without modifying pending_updates.
                // That's Ok, cf this function's doc comment.
                writer.put(key, self.lsn, &value).await?;
            } else {
                retained_pending_updates.insert(key, value);
            }
        }
        self.pending_updates.extend(retained_pending_updates);

        if pending_nblocks != 0 {
            writer.update_current_logical_size(pending_nblocks * i64::from(BLCKSZ));
            self.pending_nblocks = 0;
        }

        Ok(())
    }

    ///
    /// Finish this atomic update, writing all the updated keys to the
    /// underlying timeline.
    /// All the modifications in this atomic update are stamped by the specified LSN.
    ///
    pub async fn commit(&mut self) -> anyhow::Result<()> {
        let writer = self.tline.writer().await;
        let lsn = self.lsn;
        let pending_nblocks = self.pending_nblocks;
        self.pending_nblocks = 0;

        for (key, value) in self.pending_updates.drain() {
            writer.put(key, lsn, &value).await?;
        }
        for key_range in self.pending_deletions.drain(..) {
            writer.delete(key_range, lsn).await?;
        }

        writer.finish_write(lsn);

        if pending_nblocks != 0 {
            writer.update_current_logical_size(pending_nblocks * i64::from(BLCKSZ));
        }

        Ok(())
    }

    // Internal helper functions to batch the modifications

    async fn get(&self, key: Key, ctx: &RequestContext) -> Result<Bytes, PageReconstructError> {
        // Have we already updated the same key? Read the pending updated
        // version in that case.
        //
        // Note: we don't check pending_deletions. It is an error to request a
        // value that has been removed, deletion only avoids leaking storage.
        if let Some(value) = self.pending_updates.get(&key) {
            if let Value::Image(img) = value {
                Ok(img.clone())
            } else {
                // Currently, we never need to read back a WAL record that we
                // inserted in the same "transaction". All the metadata updates
                // work directly with Images, and we never need to read actual
                // data pages. We could handle this if we had to, by calling
                // the walredo manager, but let's keep it simple for now.
                Err(PageReconstructError::from(anyhow::anyhow!(
                    "unexpected pending WAL record"
                )))
            }
        } else {
            let lsn = Lsn::max(self.tline.get_last_record_lsn(), self.lsn);
            self.tline.get(key, lsn, ctx).await
        }
    }

    fn put(&mut self, key: Key, val: Value) {
        self.pending_updates.insert(key, val);
    }

    fn delete(&mut self, key_range: Range<Key>) {
        trace!("DELETE {}-{}", key_range.start, key_range.end);
        self.pending_deletions.push(key_range);
    }
}

//--- Metadata structs stored in key-value pairs in the repository.

#[derive(Debug, Serialize, Deserialize)]
struct DbDirectory {
    // (spcnode, dbnode) -> (do relmapper and PG_VERSION files exist)
    dbdirs: HashMap<(Oid, Oid), bool>,
}

#[derive(Debug, Serialize, Deserialize)]
struct TwoPhaseDirectory {
    xids: HashSet<TransactionId>,
}

#[derive(Debug, Serialize, Deserialize, Default)]
struct RelDirectory {
    // Set of relations that exist. (relfilenode, forknum)
    //
    // TODO: Store it as a btree or radix tree or something else that spans multiple
    // key-value pairs, if you have a lot of relations
    rels: HashSet<(Oid, u8)>,
}

#[derive(Debug, Serialize, Deserialize)]
struct RelSizeEntry {
    nblocks: u32,
}

#[derive(Debug, Serialize, Deserialize, Default)]
struct SlruSegmentDirectory {
    // Set of SLRU segments that exist.
    segments: HashSet<u32>,
}

static ZERO_PAGE: Bytes = Bytes::from_static(&[0u8; BLCKSZ as usize]);

// Layout of the Key address space
//
// The Key struct, used to address the underlying key-value store, consists of
// 18 bytes, split into six fields. See 'Key' in repository.rs. We need to map
// all the data and metadata keys into those 18 bytes.
//
// Principles for the mapping:
//
// - Things that are often accessed or modified together, should be close to
//   each other in the key space. For example, if a relation is extended by one
//   block, we create a new key-value pair for the block data, and update the
//   relation size entry. Because of that, the RelSize key comes after all the
//   RelBlocks of a relation: the RelSize and the last RelBlock are always next
//   to each other.
//
// The key space is divided into four major sections, identified by the first
// byte, and the form a hierarchy:
//
// 00 Relation data and metadata
//
//   DbDir    () -> (dbnode, spcnode)
//   Filenodemap
//   RelDir   -> relnode forknum
//       RelBlocks
//       RelSize
//
// 01 SLRUs
//
//   SlruDir  kind
//   SlruSegBlocks segno
//   SlruSegSize
//
// 02 pg_twophase
//
// 03 misc
//    controlfile
//    checkpoint
//    pg_version
//
// Below is a full list of the keyspace allocation:
//
// DbDir:
// 00 00000000 00000000 00000000 00   00000000
//
// Filenodemap:
// 00 SPCNODE  DBNODE   00000000 00   00000000
//
// RelDir:
// 00 SPCNODE  DBNODE   00000000 00   00000001 (Postgres never uses relfilenode 0)
//
// RelBlock:
// 00 SPCNODE  DBNODE   RELNODE  FORK BLKNUM
//
// RelSize:
// 00 SPCNODE  DBNODE   RELNODE  FORK FFFFFFFF
//
// SlruDir:
// 01 kind     00000000 00000000 00   00000000
//
// SlruSegBlock:
// 01 kind     00000001 SEGNO    00   BLKNUM
//
// SlruSegSize:
// 01 kind     00000001 SEGNO    00   FFFFFFFF
//
// TwoPhaseDir:
// 02 00000000 00000000 00000000 00   00000000
//
// TwoPhaseFile:
// 02 00000000 00000000 00000000 00   XID
//
// ControlFile:
// 03 00000000 00000000 00000000 00   00000000
//
// Checkpoint:
// 03 00000000 00000000 00000000 00   00000001
//-- Section 01: relation data and metadata

const DBDIR_KEY: Key = Key {
    field1: 0x00,
    field2: 0,
    field3: 0,
    field4: 0,
    field5: 0,
    field6: 0,
};

fn dbdir_key_range(spcnode: Oid, dbnode: Oid) -> Range<Key> {
    Key {
        field1: 0x00,
        field2: spcnode,
        field3: dbnode,
        field4: 0,
        field5: 0,
        field6: 0,
    }..Key {
        field1: 0x00,
        field2: spcnode,
        field3: dbnode,
        field4: 0xffffffff,
        field5: 0xff,
        field6: 0xffffffff,
    }
}

fn relmap_file_key(spcnode: Oid, dbnode: Oid) -> Key {
    Key {
        field1: 0x00,
        field2: spcnode,
        field3: dbnode,
        field4: 0,
        field5: 0,
        field6: 0,
    }
}

fn rel_dir_to_key(spcnode: Oid, dbnode: Oid) -> Key {
    Key {
        field1: 0x00,
        field2: spcnode,
        field3: dbnode,
        field4: 0,
        field5: 0,
        field6: 1,
    }
}

fn rel_block_to_key(rel: RelTag, blknum: BlockNumber) -> Key {
    Key {
        field1: 0x00,
        field2: rel.spcnode,
        field3: rel.dbnode,
        field4: rel.relnode,
        field5: rel.forknum,
        field6: blknum,
    }
}

fn rel_size_to_key(rel: RelTag) -> Key {
    Key {
        field1: 0x00,
        field2: rel.spcnode,
        field3: rel.dbnode,
        field4: rel.relnode,
        field5: rel.forknum,
        field6: 0xffffffff,
    }
}

fn rel_key_range(rel: RelTag) -> Range<Key> {
    Key {
        field1: 0x00,
        field2: rel.spcnode,
        field3: rel.dbnode,
        field4: rel.relnode,
        field5: rel.forknum,
        field6: 0,
    }..Key {
        field1: 0x00,
        field2: rel.spcnode,
        field3: rel.dbnode,
        field4: rel.relnode,
        field5: rel.forknum + 1,
        field6: 0,
    }
}

//-- Section 02: SLRUs

fn slru_dir_to_key(kind: SlruKind) -> Key {
    Key {
        field1: 0x01,
        field2: match kind {
            SlruKind::Clog => 0x00,
            SlruKind::MultiXactMembers => 0x01,
            SlruKind::MultiXactOffsets => 0x02,
        },
        field3: 0,
        field4: 0,
        field5: 0,
        field6: 0,
    }
}

fn slru_block_to_key(kind: SlruKind, segno: u32, blknum: BlockNumber) -> Key {
    Key {
        field1: 0x01,
        field2: match kind {
            SlruKind::Clog => 0x00,
            SlruKind::MultiXactMembers => 0x01,
            SlruKind::MultiXactOffsets => 0x02,
        },
        field3: 1,
        field4: segno,
        field5: 0,
        field6: blknum,
    }
}

fn slru_segment_size_to_key(kind: SlruKind, segno: u32) -> Key {
    Key {
        field1: 0x01,
        field2: match kind {
            SlruKind::Clog => 0x00,
            SlruKind::MultiXactMembers => 0x01,
            SlruKind::MultiXactOffsets => 0x02,
        },
        field3: 1,
        field4: segno,
        field5: 0,
        field6: 0xffffffff,
    }
}

fn slru_segment_key_range(kind: SlruKind, segno: u32) -> Range<Key> {
    let field2 = match kind {
        SlruKind::Clog => 0x00,
        SlruKind::MultiXactMembers => 0x01,
        SlruKind::MultiXactOffsets => 0x02,
    };

    Key {
        field1: 0x01,
        field2,
        field3: 1,
        field4: segno,
        field5: 0,
        field6: 0,
    }..Key {
        field1: 0x01,
        field2,
        field3: 1,
        field4: segno,
        field5: 1,
        field6: 0,
    }
}

//-- Section 03: pg_twophase

const TWOPHASEDIR_KEY: Key = Key {
    field1: 0x02,
    field2: 0,
    field3: 0,
    field4: 0,
    field5: 0,
    field6: 0,
};

fn twophase_file_key(xid: TransactionId) -> Key {
    Key {
        field1: 0x02,
        field2: 0,
        field3: 0,
        field4: 0,
        field5: 0,
        field6: xid,
    }
}

fn twophase_key_range(xid: TransactionId) -> Range<Key> {
    let (next_xid, overflowed) = xid.overflowing_add(1);

    Key {
        field1: 0x02,
        field2: 0,
        field3: 0,
        field4: 0,
        field5: 0,
        field6: xid,
    }..Key {
        field1: 0x02,
        field2: 0,
        field3: 0,
        field4: 0,
        field5: u8::from(overflowed),
        field6: next_xid,
    }
}

//-- Section 03: Control file
const CONTROLFILE_KEY: Key = Key {
    field1: 0x03,
    field2: 0,
    field3: 0,
    field4: 0,
    field5: 0,
    field6: 0,
};

const CHECKPOINT_KEY: Key = Key {
    field1: 0x03,
    field2: 0,
    field3: 0,
    field4: 0,
    field5: 0,
    field6: 1,
};

// Reverse mappings for a few Keys.
// These are needed by WAL redo manager.

pub fn key_to_rel_block(key: Key) -> anyhow::Result<(RelTag, BlockNumber)> {
    Ok(match key.field1 {
        0x00 => (
            RelTag {
                spcnode: key.field2,
                dbnode: key.field3,
                relnode: key.field4,
                forknum: key.field5,
            },
            key.field6,
        ),
        _ => anyhow::bail!("unexpected value kind 0x{:02x}", key.field1),
    })
}

fn is_rel_block_key(key: Key) -> bool {
    key.field1 == 0x00 && key.field4 != 0
}

pub fn is_rel_fsm_block_key(key: Key) -> bool {
    key.field1 == 0x00 && key.field4 != 0 && key.field5 == FSM_FORKNUM && key.field6 != 0xffffffff
}

pub fn is_rel_vm_block_key(key: Key) -> bool {
    key.field1 == 0x00
        && key.field4 != 0
        && key.field5 == VISIBILITYMAP_FORKNUM
        && key.field6 != 0xffffffff
}

pub fn key_to_slru_block(key: Key) -> anyhow::Result<(SlruKind, u32, BlockNumber)> {
    Ok(match key.field1 {
        0x01 => {
            let kind = match key.field2 {
                0x00 => SlruKind::Clog,
                0x01 => SlruKind::MultiXactMembers,
                0x02 => SlruKind::MultiXactOffsets,
                _ => anyhow::bail!("unrecognized slru kind 0x{:02x}", key.field2),
            };
            let segno = key.field4;
            let blknum = key.field6;

            (kind, segno, blknum)
        }
        _ => anyhow::bail!("unexpected value kind 0x{:02x}", key.field1),
    })
}

fn is_slru_block_key(key: Key) -> bool {
    key.field1 == 0x01                // SLRU-related
        && key.field3 == 0x00000001   // but not SlruDir
        && key.field6 != 0xffffffff // and not SlruSegSize
}

<<<<<<< HEAD
#[cfg(test)]
pub async fn create_test_timeline(
    tenant: &crate::tenant::Tenant,
    timeline_id: utils::id::TimelineId,
    pg_version: u32,
    ctx: &RequestContext,
) -> anyhow::Result<std::sync::Arc<Timeline>> {
    let tline = tenant
        .create_test_timeline(timeline_id, Lsn(8), pg_version, ctx)
        .await?;
    let mut m = tline.begin_modification(Lsn(8));
    m.init_empty()?;
    m.commit()?;
    Ok(tline)
}

=======
>>>>>>> a7a0c3cd
#[allow(clippy::bool_assert_comparison)]
#[cfg(test)]
mod tests {
    //use super::repo_harness::*;
    //use super::*;

    /*
        fn assert_current_logical_size<R: Repository>(timeline: &DatadirTimeline<R>, lsn: Lsn) {
            let incremental = timeline.get_current_logical_size();
            let non_incremental = timeline
                .get_current_logical_size_non_incremental(lsn)
                .unwrap();
            assert_eq!(incremental, non_incremental);
        }
    */

    /*
    ///
    /// Test list_rels() function, with branches and dropped relations
    ///
    #[test]
    fn test_list_rels_drop() -> Result<()> {
        let repo = RepoHarness::create("test_list_rels_drop")?.load();
        let tline = create_empty_timeline(repo, TIMELINE_ID)?;
        const TESTDB: u32 = 111;

        // Import initial dummy checkpoint record, otherwise the get_timeline() call
        // after branching fails below
        let mut writer = tline.begin_record(Lsn(0x10));
        writer.put_checkpoint(ZERO_CHECKPOINT.clone())?;
        writer.finish()?;

        // Create a relation on the timeline
        let mut writer = tline.begin_record(Lsn(0x20));
        writer.put_rel_page_image(TESTREL_A, 0, TEST_IMG("foo blk 0 at 2"))?;
        writer.finish()?;

        let writer = tline.begin_record(Lsn(0x00));
        writer.finish()?;

        // Check that list_rels() lists it after LSN 2, but no before it
        assert!(!tline.list_rels(0, TESTDB, Lsn(0x10))?.contains(&TESTREL_A));
        assert!(tline.list_rels(0, TESTDB, Lsn(0x20))?.contains(&TESTREL_A));
        assert!(tline.list_rels(0, TESTDB, Lsn(0x30))?.contains(&TESTREL_A));

        // Create a branch, check that the relation is visible there
        repo.branch_timeline(&tline, NEW_TIMELINE_ID, Lsn(0x30))?;
        let newtline = match repo.get_timeline(NEW_TIMELINE_ID)?.local_timeline() {
            Some(timeline) => timeline,
            None => panic!("Should have a local timeline"),
        };
        let newtline = DatadirTimelineImpl::new(newtline);
        assert!(newtline
            .list_rels(0, TESTDB, Lsn(0x30))?
            .contains(&TESTREL_A));

        // Drop it on the branch
        let mut new_writer = newtline.begin_record(Lsn(0x40));
        new_writer.drop_relation(TESTREL_A)?;
        new_writer.finish()?;

        // Check that it's no longer listed on the branch after the point where it was dropped
        assert!(newtline
            .list_rels(0, TESTDB, Lsn(0x30))?
            .contains(&TESTREL_A));
        assert!(!newtline
            .list_rels(0, TESTDB, Lsn(0x40))?
            .contains(&TESTREL_A));

        // Run checkpoint and garbage collection and check that it's still not visible
        newtline.checkpoint(CheckpointConfig::Forced)?;
        repo.gc_iteration(Some(NEW_TIMELINE_ID), 0, true)?;

        assert!(!newtline
            .list_rels(0, TESTDB, Lsn(0x40))?
            .contains(&TESTREL_A));

        Ok(())
    }
     */

    /*
    #[test]
    fn test_read_beyond_eof() -> Result<()> {
        let repo = RepoHarness::create("test_read_beyond_eof")?.load();
        let tline = create_test_timeline(repo, TIMELINE_ID)?;

        make_some_layers(&tline, Lsn(0x20))?;
        let mut writer = tline.begin_record(Lsn(0x60));
        walingest.put_rel_page_image(
            &mut writer,
            TESTREL_A,
            0,
            TEST_IMG(&format!("foo blk 0 at {}", Lsn(0x60))),
        )?;
        writer.finish()?;

        // Test read before rel creation. Should error out.
        assert!(tline.get_rel_page_at_lsn(TESTREL_A, 1, Lsn(0x10), false).is_err());

        // Read block beyond end of relation at different points in time.
        // These reads should fall into different delta, image, and in-memory layers.
        assert_eq!(tline.get_rel_page_at_lsn(TESTREL_A, 1, Lsn(0x20), false)?, ZERO_PAGE);
        assert_eq!(tline.get_rel_page_at_lsn(TESTREL_A, 1, Lsn(0x25), false)?, ZERO_PAGE);
        assert_eq!(tline.get_rel_page_at_lsn(TESTREL_A, 1, Lsn(0x30), false)?, ZERO_PAGE);
        assert_eq!(tline.get_rel_page_at_lsn(TESTREL_A, 1, Lsn(0x35), false)?, ZERO_PAGE);
        assert_eq!(tline.get_rel_page_at_lsn(TESTREL_A, 1, Lsn(0x40), false)?, ZERO_PAGE);
        assert_eq!(tline.get_rel_page_at_lsn(TESTREL_A, 1, Lsn(0x45), false)?, ZERO_PAGE);
        assert_eq!(tline.get_rel_page_at_lsn(TESTREL_A, 1, Lsn(0x50), false)?, ZERO_PAGE);
        assert_eq!(tline.get_rel_page_at_lsn(TESTREL_A, 1, Lsn(0x55), false)?, ZERO_PAGE);
        assert_eq!(tline.get_rel_page_at_lsn(TESTREL_A, 1, Lsn(0x60), false)?, ZERO_PAGE);

        // Test on an in-memory layer with no preceding layer
        let mut writer = tline.begin_record(Lsn(0x70));
        walingest.put_rel_page_image(
            &mut writer,
            TESTREL_B,
            0,
            TEST_IMG(&format!("foo blk 0 at {}", Lsn(0x70))),
        )?;
        writer.finish()?;

        assert_eq!(tline.get_rel_page_at_lsn(TESTREL_B, 1, Lsn(0x70), false)?6, ZERO_PAGE);

        Ok(())
    }
     */
}<|MERGE_RESOLUTION|>--- conflicted
+++ resolved
@@ -1608,25 +1608,6 @@
         && key.field6 != 0xffffffff // and not SlruSegSize
 }
 
-<<<<<<< HEAD
-#[cfg(test)]
-pub async fn create_test_timeline(
-    tenant: &crate::tenant::Tenant,
-    timeline_id: utils::id::TimelineId,
-    pg_version: u32,
-    ctx: &RequestContext,
-) -> anyhow::Result<std::sync::Arc<Timeline>> {
-    let tline = tenant
-        .create_test_timeline(timeline_id, Lsn(8), pg_version, ctx)
-        .await?;
-    let mut m = tline.begin_modification(Lsn(8));
-    m.init_empty()?;
-    m.commit()?;
-    Ok(tline)
-}
-
-=======
->>>>>>> a7a0c3cd
 #[allow(clippy::bool_assert_comparison)]
 #[cfg(test)]
 mod tests {
