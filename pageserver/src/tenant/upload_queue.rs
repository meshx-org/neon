use super::storage_layer::LayerFileName;
use super::Generation;
use crate::tenant::metadata::TimelineMetadata;
use crate::tenant::remote_timeline_client::index::IndexPart;
use crate::tenant::remote_timeline_client::index::LayerFileMetadata;
use std::collections::{HashMap, VecDeque};
use std::fmt::Debug;

use chrono::NaiveDateTime;
use std::sync::Arc;
use tracing::info;

use std::sync::atomic::AtomicU32;
use utils::lsn::Lsn;

// clippy warns that Uninitialized is much smaller than Initialized, which wastes
// memory for Uninitialized variants. Doesn't matter in practice, there are not
// that many upload queues in a running pageserver, and most of them are initialized
// anyway.
#[allow(clippy::large_enum_variant)]
pub(super) enum UploadQueue {
    Uninitialized,
    Initialized(UploadQueueInitialized),
    Stopped(UploadQueueStopped),
}

impl UploadQueue {
    pub fn as_str(&self) -> &'static str {
        match self {
            UploadQueue::Uninitialized => "Uninitialized",
            UploadQueue::Initialized(_) => "Initialized",
            UploadQueue::Stopped(_) => "Stopped",
        }
    }
}

/// This keeps track of queued and in-progress tasks.
pub(crate) struct UploadQueueInitialized {
    /// Counter to assign task IDs
    pub(crate) task_counter: u64,

    /// All layer files stored in the remote storage, taking into account all
    /// in-progress and queued operations
    pub(crate) latest_files: HashMap<LayerFileName, LayerFileMetadata>,

    /// How many file uploads or deletions been scheduled, since the
    /// last (scheduling of) metadata index upload?
    pub(crate) latest_files_changes_since_metadata_upload_scheduled: u64,

    /// Metadata stored in the remote storage, taking into account all
    /// in-progress and queued operations.
    /// DANGER: do not return to outside world, e.g., safekeepers.
    pub(crate) latest_metadata: TimelineMetadata,

    /// `disk_consistent_lsn` from the last metadata file that was successfully
    /// uploaded. `Lsn(0)` if nothing was uploaded yet.
    /// Unlike `latest_files` or `latest_metadata`, this value is never ahead.
    /// Safekeeper can rely on it to make decisions for WAL storage.
    pub(crate) last_uploaded_consistent_lsn: Lsn,

    // Breakdown of different kinds of tasks currently in-progress
    pub(crate) num_inprogress_layer_uploads: usize,
    pub(crate) num_inprogress_metadata_uploads: usize,

    /// Tasks that are currently in-progress. In-progress means that a tokio Task
    /// has been launched for it. An in-progress task can be busy uploading, but it can
    /// also be waiting on the `concurrency_limiter` Semaphore in S3Bucket, or it can
    /// be waiting for retry in `exponential_backoff`.
    pub(crate) inprogress_tasks: HashMap<u64, Arc<UploadTask>>,

    /// Queued operations that have not been launched yet. They might depend on previous
    /// tasks to finish. For example, metadata upload cannot be performed before all
    /// preceding layer file uploads have completed.
    pub(crate) queued_operations: VecDeque<UploadOp>,
}

impl UploadQueueInitialized {
    pub(super) fn no_pending_work(&self) -> bool {
        self.inprogress_tasks.is_empty() && self.queued_operations.is_empty()
    }
}

#[derive(Clone, Copy)]
pub(super) enum SetDeletedFlagProgress {
    NotRunning,
    InProgress(NaiveDateTime),
    Successful(NaiveDateTime),
}

pub(super) struct UploadQueueStopped {
    pub(super) upload_queue_for_deletion: UploadQueueInitialized,
    pub(super) deleted_at: SetDeletedFlagProgress,
}

impl UploadQueue {
    pub(crate) fn initialize_empty_remote(
        &mut self,
        metadata: &TimelineMetadata,
    ) -> anyhow::Result<&mut UploadQueueInitialized> {
        match self {
            UploadQueue::Uninitialized => (),
            UploadQueue::Initialized(_) | UploadQueue::Stopped(_) => {
                anyhow::bail!("already initialized, state {}", self.as_str())
            }
        }

        info!("initializing upload queue for empty remote");

        let state = UploadQueueInitialized {
            // As described in the doc comment, it's ok for `latest_files` and `latest_metadata` to be ahead.
            latest_files: HashMap::new(),
            latest_files_changes_since_metadata_upload_scheduled: 0,
            latest_metadata: metadata.clone(),
            // We haven't uploaded anything yet, so, `last_uploaded_consistent_lsn` must be 0 to prevent
            // safekeepers from garbage-collecting anything.
            last_uploaded_consistent_lsn: Lsn(0),
            // what follows are boring default initializations
            task_counter: 0,
            num_inprogress_layer_uploads: 0,
            num_inprogress_metadata_uploads: 0,
            inprogress_tasks: HashMap::new(),
            queued_operations: VecDeque::new(),
        };

        *self = UploadQueue::Initialized(state);
        Ok(self.initialized_mut().expect("we just set it"))
    }

    pub(crate) fn initialize_with_current_remote_index_part(
        &mut self,
        index_part: &IndexPart,
    ) -> anyhow::Result<&mut UploadQueueInitialized> {
        match self {
            UploadQueue::Uninitialized => (),
            UploadQueue::Initialized(_) | UploadQueue::Stopped(_) => {
                anyhow::bail!("already initialized, state {}", self.as_str())
            }
        }

        let mut files = HashMap::with_capacity(index_part.layer_metadata.len());
        for (layer_name, layer_metadata) in &index_part.layer_metadata {
            files.insert(
                layer_name.to_owned(),
                LayerFileMetadata::from(layer_metadata),
            );
        }

        info!(
            "initializing upload queue with remote index_part.disk_consistent_lsn: {}",
            index_part.metadata.disk_consistent_lsn()
        );

        let state = UploadQueueInitialized {
            latest_files: files,
            latest_files_changes_since_metadata_upload_scheduled: 0,
            latest_metadata: index_part.metadata.clone(),
            last_uploaded_consistent_lsn: index_part.metadata.disk_consistent_lsn(),
            // what follows are boring default initializations
            task_counter: 0,
            num_inprogress_layer_uploads: 0,
            num_inprogress_metadata_uploads: 0,
            inprogress_tasks: HashMap::new(),
            queued_operations: VecDeque::new(),
        };

        *self = UploadQueue::Initialized(state);
        Ok(self.initialized_mut().expect("we just set it"))
    }

    pub(crate) fn initialized_mut(&mut self) -> anyhow::Result<&mut UploadQueueInitialized> {
        match self {
            UploadQueue::Uninitialized | UploadQueue::Stopped(_) => {
                anyhow::bail!("queue is in state {}", self.as_str())
            }
            UploadQueue::Initialized(x) => Ok(x),
        }
    }

    pub(crate) fn stopped_mut(&mut self) -> anyhow::Result<&mut UploadQueueStopped> {
        match self {
            UploadQueue::Initialized(_) | UploadQueue::Uninitialized => {
                anyhow::bail!("queue is in state {}", self.as_str())
            }
            UploadQueue::Stopped(stopped) => Ok(stopped),
        }
    }
}

/// An in-progress upload or delete task.
#[derive(Debug)]
pub(crate) struct UploadTask {
    /// Unique ID of this task. Used as the key in `inprogress_tasks` above.
    pub(crate) task_id: u64,
    pub(crate) retries: AtomicU32,

    pub(crate) op: UploadOp,
}

#[derive(Debug)]
<<<<<<< HEAD
pub(crate) struct Delete {
    pub(crate) file_kind: RemoteOpFileKind,
    pub(crate) layer_file_name: LayerFileName,
    pub(crate) scheduled_from_timeline_delete: bool,
    pub(crate) generation: Generation,
}

#[derive(Debug)]
=======
>>>>>>> 35fa7569
pub(crate) enum UploadOp {
    /// Upload a layer file
    UploadLayer(LayerFileName, LayerFileMetadata),

    /// Upload the metadata file
    UploadMetadata(IndexPart, Lsn),

    /// Barrier. When the barrier operation is reached,
    Barrier(tokio::sync::watch::Sender<()>),
}

impl std::fmt::Display for UploadOp {
    fn fmt(&self, f: &mut std::fmt::Formatter) -> std::fmt::Result {
        match self {
            UploadOp::UploadLayer(path, metadata) => {
                write!(
                    f,
                    "UploadLayer({}, size={:?})",
                    path.file_name(),
                    metadata.file_size()
                )
            }
<<<<<<< HEAD
            UploadOp::UploadMetadata(_, lsn) => {
                write!(f, "UploadMetadata(lsn: {})", lsn)
            }
            UploadOp::Delete(delete) => write!(
                f,
                "Delete(path: {}, scheduled_from_timeline_delete: {}, gen: {})",
                delete.layer_file_name.file_name(),
                delete.scheduled_from_timeline_delete,
                delete.generation
            ),
=======
            UploadOp::UploadMetadata(_, lsn) => write!(f, "UploadMetadata(lsn: {})", lsn),
>>>>>>> 35fa7569
            UploadOp::Barrier(_) => write!(f, "Barrier"),
        }
    }
}<|MERGE_RESOLUTION|>--- conflicted
+++ resolved
@@ -1,5 +1,4 @@
 use super::storage_layer::LayerFileName;
-use super::Generation;
 use crate::tenant::metadata::TimelineMetadata;
 use crate::tenant::remote_timeline_client::index::IndexPart;
 use crate::tenant::remote_timeline_client::index::LayerFileMetadata;
@@ -197,17 +196,6 @@
 }
 
 #[derive(Debug)]
-<<<<<<< HEAD
-pub(crate) struct Delete {
-    pub(crate) file_kind: RemoteOpFileKind,
-    pub(crate) layer_file_name: LayerFileName,
-    pub(crate) scheduled_from_timeline_delete: bool,
-    pub(crate) generation: Generation,
-}
-
-#[derive(Debug)]
-=======
->>>>>>> 35fa7569
 pub(crate) enum UploadOp {
     /// Upload a layer file
     UploadLayer(LayerFileName, LayerFileMetadata),
@@ -230,20 +218,9 @@
                     metadata.file_size()
                 )
             }
-<<<<<<< HEAD
             UploadOp::UploadMetadata(_, lsn) => {
                 write!(f, "UploadMetadata(lsn: {})", lsn)
             }
-            UploadOp::Delete(delete) => write!(
-                f,
-                "Delete(path: {}, scheduled_from_timeline_delete: {}, gen: {})",
-                delete.layer_file_name.file_name(),
-                delete.scheduled_from_timeline_delete,
-                delete.generation
-            ),
-=======
-            UploadOp::UploadMetadata(_, lsn) => write!(f, "UploadMetadata(lsn: {})", lsn),
->>>>>>> 35fa7569
             UploadOp::Barrier(_) => write!(f, "Barrier"),
         }
     }
